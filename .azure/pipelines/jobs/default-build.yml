--- conflicted
+++ resolved
@@ -138,15 +138,12 @@
     - DOTNET_CLI_HOME: $(System.DefaultWorkingDirectory)
     - DOTNET_SKIP_FIRST_TIME_EXPERIENCE: true
     - TeamName: AspNetCore
-<<<<<<< HEAD
-=======
     - ${{ if eq(parameters.agentOs, 'Linux') }}:
       - LC_ALL: 'en_US.UTF-8'
       - LANG: 'en_US.UTF-8'
       - LANGUAGE: 'en_US.UTF-8'
     - ${{ if and(eq(parameters.installJdk, 'true'), eq(parameters.agentOs, 'Windows')) }}:
       - JAVA_HOME: $(Agent.BuildDirectory)\.tools\jdk\win-x64
->>>>>>> 22cdfd66
     - ${{ if or(ne(parameters.codeSign, true), ne(variables['System.TeamProject'], 'internal')) }}:
       - _SignType: ''
     - ${{ if and(eq(parameters.codeSign, true), eq(variables['System.TeamProject'], 'internal')) }}:
