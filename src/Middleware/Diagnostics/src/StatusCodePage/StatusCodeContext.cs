--- conflicted
+++ resolved
@@ -26,13 +26,6 @@
             Next = next;
         }
 
-<<<<<<< HEAD
-        public HttpContext HttpContext { get; }
-
-        public StatusCodePagesOptions Options { get; }
-
-        public RequestDelegate Next { get; }
-=======
         /// <summary>
         /// Gets the <see cref="HttpContext"/>.
         /// </summary>
@@ -47,6 +40,5 @@
         /// Gets the <see cref="RequestDelegate"/> representing the next middleware in the pipeline.
         /// </summary>
         public RequestDelegate Next { get; private set; }
->>>>>>> a3767eed
     }
 }