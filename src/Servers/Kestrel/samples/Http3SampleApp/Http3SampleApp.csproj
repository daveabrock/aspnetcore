--- conflicted
+++ resolved
@@ -8,11 +8,7 @@
     <Reference Include="Microsoft.AspNetCore.Server.Kestrel" />
     <Reference Include="Microsoft.Extensions.Logging.Console" />
     <Reference Include="Microsoft.Extensions.Hosting" />
-<<<<<<< HEAD
-    <Reference Include="Microsoft.AspNetCore.Server.Kestrel.Transport.Experimental.Quic" />
+    <Reference Include="Microsoft.AspNetCore.Server.Kestrel.Transport.Quic" />
     <Reference Include="System.Net.Experimental.MsQuic" />
-=======
-    <Reference Include="Microsoft.AspNetCore.Server.Kestrel.Transport.Quic" />
->>>>>>> 42bc27f3
   </ItemGroup>
 </Project>