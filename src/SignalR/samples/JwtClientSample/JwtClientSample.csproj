﻿<Project Sdk="Microsoft.NET.Sdk">

  <PropertyGroup>
<<<<<<< HEAD
    <TargetFramework>netcoreapp2.2</TargetFramework>
    <!-- Don't create a NuGet package -->
    <IsPackable>false</IsPackable>
=======
    <TargetFrameworks>netcoreapp2.1</TargetFrameworks>
>>>>>>> d3838620
    <OutputType>Exe</OutputType>
  </PropertyGroup>

  <ItemGroup>
    <Reference Include="Microsoft.AspNetCore.SignalR.Client" />
  </ItemGroup>

</Project><|MERGE_RESOLUTION|>--- conflicted
+++ resolved
@@ -1,13 +1,7 @@
 ﻿<Project Sdk="Microsoft.NET.Sdk">
 
   <PropertyGroup>
-<<<<<<< HEAD
     <TargetFramework>netcoreapp2.2</TargetFramework>
-    <!-- Don't create a NuGet package -->
-    <IsPackable>false</IsPackable>
-=======
-    <TargetFrameworks>netcoreapp2.1</TargetFrameworks>
->>>>>>> d3838620
     <OutputType>Exe</OutputType>
   </PropertyGroup>
 
